--- conflicted
+++ resolved
@@ -6,11 +6,7 @@
 import queue
 import threading
 import logging
-<<<<<<< HEAD
-
-=======
 import collections.abc
->>>>>>> 5dd32cd0
 from ._llm import LLM, LLMSession, SyncSession
 
 
