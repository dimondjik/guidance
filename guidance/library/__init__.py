--- conflicted
+++ resolved
@@ -34,11 +34,7 @@
 from ._tool import Tool
 from ._any_char_but import any_char_but
 
-<<<<<<< HEAD
-from ._json import json
-from ._ebnf import ebnf
-=======
 from ._greedy import greedy_grammar, lazy_grammar, lexeme
 
 from ._json import json
->>>>>>> 69a6dc78
+from ._ebnf import ebnf